using Api.Interfaces;
using Api.Models;
using AzurePhotoFlow.Services;
using Microsoft.AspNetCore.Mvc;
using Microsoft.Extensions.Logging;
using Moq;
using NUnit.Framework;
using System;
using System.Collections.Generic;
using System.Threading;
using System.Threading.Tasks;
using System.Threading;

namespace unitTests;

[TestFixture]
public class GetProjectsTimestampTests
{
    [Test]
    public async Task GetProjects_ValidTimestamp_ParsesDate()
    {
        var mockService = new Mock<IImageUploadService>();
        mockService.Setup(s => s.GetProjectsAsync(null, null, It.IsAny<DateTime?>(), It.IsAny<CancellationToken>()))
            .ReturnsAsync(new List<ProjectInfo>());

        var controller = new ImageController(new Mock<ILogger<ImageController>>().Object,
            mockService.Object, new Mock<IEmbeddingService>().Object, new Mock<IVectorStore>().Object);

        var result = await controller.GetProjects(null, null, "01/02/2025");
        Assert.IsInstanceOf<OkObjectResult>(result);
<<<<<<< HEAD
        mockService.Verify(s => s.GetProjectsAsync(null, null,
            It.Is<DateTime?>(d => d!.Value.Year == 2025 && d.Value.Month == 1 && d.Value.Day == 2),
            It.IsAny<CancellationToken>()), Times.Once);
=======
        mockService.Verify(s => s.GetProjectsAsync(null, null, It.Is<DateTime?>(d => d!.Value.Year == 2025 && d.Value.Month == 1 && d.Value.Day == 2), It.IsAny<CancellationToken>()), Times.Once);
>>>>>>> 6d3202e8
    }

    [Test]
    public async Task GetProjects_InvalidTimestamp_ReturnsBadRequest()
    {
        var controller = new ImageController(new Mock<ILogger<ImageController>>().Object,
            new Mock<IImageUploadService>().Object, new Mock<IEmbeddingService>().Object, new Mock<IVectorStore>().Object);

        var result = await controller.GetProjects(null, null, "notadate");
        Assert.IsInstanceOf<BadRequestObjectResult>(result);
    }
}<|MERGE_RESOLUTION|>--- conflicted
+++ resolved
@@ -28,13 +28,10 @@
 
         var result = await controller.GetProjects(null, null, "01/02/2025");
         Assert.IsInstanceOf<OkObjectResult>(result);
-<<<<<<< HEAD
         mockService.Verify(s => s.GetProjectsAsync(null, null,
             It.Is<DateTime?>(d => d!.Value.Year == 2025 && d.Value.Month == 1 && d.Value.Day == 2),
             It.IsAny<CancellationToken>()), Times.Once);
-=======
-        mockService.Verify(s => s.GetProjectsAsync(null, null, It.Is<DateTime?>(d => d!.Value.Year == 2025 && d.Value.Month == 1 && d.Value.Day == 2), It.IsAny<CancellationToken>()), Times.Once);
->>>>>>> 6d3202e8
+
     }
 
     [Test]
