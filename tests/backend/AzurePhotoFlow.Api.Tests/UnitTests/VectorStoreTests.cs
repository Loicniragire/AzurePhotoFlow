using Api.Models;
using Api.Interfaces;
using AzurePhotoFlow.Services;
using Microsoft.Extensions.Logging;
using Moq;
using NUnit.Framework;
using Microsoft.Extensions.Logging;
using Qdrant.Client.Grpc;
using System.Collections.Generic;
using System.Linq;
using System.Threading.Tasks;

namespace unitTests;

[TestFixture]
public class VectorStoreTests
{
    [Test]
    public async Task UpsertAsync_DelegatesToClientWrapper()
    {
        var mockWrapper = new Mock<IQdrantClientWrapper>();
        IEnumerable<PointStruct>? received = null;
        mockWrapper.Setup(w => w.UpsertAsync(It.IsAny<string>(), It.IsAny<IEnumerable<PointStruct>>()))
            .Callback<string, IEnumerable<PointStruct>>((c, pts) => received = pts)
            .Returns(Task.CompletedTask);

<<<<<<< HEAD
        var store = new QdrantVectorStore(new Mock<ILogger<QdrantVectorStore>>().Object, mockWrapper.Object);
=======
        var logger = new Mock<ILogger<QdrantVectorStore>>();
        var store = new QdrantVectorStore(logger.Object, mockWrapper.Object);
>>>>>>> 6d3202e8
        var embeddings = new List<ImageEmbedding>
        {
            new ImageEmbedding("key", new float[] { 1f })
        };

        await store.UpsertAsync(embeddings);

        Assert.NotNull(received);
        var point = received!.Single();
        Assert.AreEqual("key", point.Id.Uuid);
        Assert.AreEqual("key", point.Payload["path"].StringValue);
    }
}<|MERGE_RESOLUTION|>--- conflicted
+++ resolved
@@ -24,12 +24,10 @@
             .Callback<string, IEnumerable<PointStruct>>((c, pts) => received = pts)
             .Returns(Task.CompletedTask);
 
-<<<<<<< HEAD
-        var store = new QdrantVectorStore(new Mock<ILogger<QdrantVectorStore>>().Object, mockWrapper.Object);
-=======
+
         var logger = new Mock<ILogger<QdrantVectorStore>>();
         var store = new QdrantVectorStore(logger.Object, mockWrapper.Object);
->>>>>>> 6d3202e8
+
         var embeddings = new List<ImageEmbedding>
         {
             new ImageEmbedding("key", new float[] { 1f })
